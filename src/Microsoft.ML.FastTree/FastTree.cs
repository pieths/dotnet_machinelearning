--- conflicted
+++ resolved
@@ -2852,11 +2852,7 @@
         /// and the score obtained by taking the opposite decision at the node corresponding to feature F1. This algorithm extends naturally to models with
         /// many decision trees.
         /// </summary>
-<<<<<<< HEAD
-        public FeatureContributionCalculator FeatureContributionClaculator => new FeatureContributionCalculator(this);
-=======
         public FeatureContributionCalculator FeatureContributionCalculator => new FeatureContributionCalculator(this);
->>>>>>> b4c10662
 
         public TreeEnsembleModelParameters(IHostEnvironment env, string name, TreeEnsemble trainedEnsemble, int numFeatures, string innerArgs)
             : base(env, name)
