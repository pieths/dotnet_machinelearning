--- conflicted
+++ resolved
@@ -50,16 +50,6 @@
             /// </summary>
             public readonly bool IsKey;
             /// <summary>
-<<<<<<< HEAD
-            /// The metadata kinds that are present for this column.
-            /// </summary>
-            public readonly string[] MetadataKinds;
-
-            public Column(string name, VectorKind vecKind, ColumnType itemType, bool isKey, string[] metadataKinds = null)
-            {
-                Contracts.CheckNonEmpty(name, nameof(name));
-                Contracts.CheckValueOrNull(metadataKinds);
-=======
             /// The metadata that is present for this column.
             /// </summary>
             public readonly SchemaShape Metadata;
@@ -68,7 +58,6 @@
             {
                 Contracts.CheckNonEmpty(name, nameof(name));
                 Contracts.CheckValueOrNull(metadata);
->>>>>>> b87ae02e
                 Contracts.CheckParam(!itemType.IsKey, nameof(itemType), "Item type cannot be a key");
                 Contracts.CheckParam(!itemType.IsVector, nameof(itemType), "Item type cannot be a vector");
 
@@ -87,12 +76,8 @@
             ///
             /// Namely, it returns true iff:
             ///  - The <see cref="Name"/>, <see cref="Kind"/>, <see cref="ItemType"/>, <see cref="IsKey"/> fields match.
-<<<<<<< HEAD
-            ///  - The <see cref="MetadataKinds"/> of <paramref name="inputColumn"/> is a superset of our <see cref="MetadataKinds"/>.
-=======
             ///  - The columns of <see cref="Metadata"/> of <paramref name="inputColumn"/> is a superset of our <see cref="Metadata"/> columns.
             ///  - Each such metadata column is itself compatible with the input metadata column.
->>>>>>> b87ae02e
             /// </summary>
             public bool IsCompatibleWith(Column inputColumn)
             {
@@ -165,26 +150,6 @@
             {
                 if (!schema.IsHidden(iCol))
                 {
-<<<<<<< HEAD
-                    Column.VectorKind vecKind;
-                    var type = schema.GetColumnType(iCol);
-                    if (type.IsKnownSizeVector)
-                        vecKind = Column.VectorKind.Vector;
-                    else if (type.IsVector)
-                        vecKind = Column.VectorKind.VariableVector;
-                    else
-                        vecKind = Column.VectorKind.Scalar;
-
-                    ColumnType itemType = type.ItemType;
-                    if (type.ItemType.IsKey)
-                        itemType = PrimitiveType.FromKind(type.ItemType.RawKind);
-                    var isKey = type.ItemType.IsKey;
-
-                    var metadataNames = schema.GetMetadataTypes(iCol)
-                        .Select(kvp => kvp.Key)
-                        .ToArray();
-                    cols.Add(new Column(schema.GetColumnName(iCol), vecKind, itemType, isKey, metadataNames));
-=======
                     // First create the metadata.
                     var mCols = new List<Column>();
                     foreach (var metaNameType in schema.GetMetadataTypes(iCol))
@@ -196,7 +161,6 @@
                     // Next create the single column.
                     GetColumnArgs(schema.GetColumnType(iCol), out var vecKind, out var itemType, out var isKey);
                     cols.Add(new Column(schema.GetColumnName(iCol), vecKind, itemType, isKey, metadata));
->>>>>>> b87ae02e
                 }
             }
             return new SchemaShape(cols);
