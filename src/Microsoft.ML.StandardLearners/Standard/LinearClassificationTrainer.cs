// Licensed to the .NET Foundation under one or more agreements.
// The .NET Foundation licenses this file to you under the MIT license.
// See the LICENSE file in the project root for more information.

using Microsoft.ML.Core.Data;
using Microsoft.ML.Runtime;
using Microsoft.ML.Runtime.CommandLine;
using Microsoft.ML.Runtime.Data;
using Microsoft.ML.Runtime.Data.Conversion;
using Microsoft.ML.Runtime.EntryPoints;
using Microsoft.ML.Runtime.Internal.Calibration;
using Microsoft.ML.Runtime.Internal.CpuMath;
using Microsoft.ML.Runtime.Internal.Internallearn;
using Microsoft.ML.Runtime.Internal.Utilities;
using Microsoft.ML.Runtime.Learners;
using Microsoft.ML.Runtime.Numeric;
using Microsoft.ML.Runtime.Training;
using System;
using System.Linq;
using System.Threading;
using System.Threading.Tasks;

[assembly: LoadableClass(typeof(LinearClassificationTrainer), typeof(LinearClassificationTrainer.Arguments),
    new[] { typeof(SignatureBinaryClassifierTrainer), typeof(SignatureTrainer), typeof(SignatureFeatureScorerTrainer) },
    LinearClassificationTrainer.UserNameValue,
    LinearClassificationTrainer.LoadNameValue,
    "LinearClassifier",
    "lc",
    "sasdca")]

[assembly: LoadableClass(typeof(StochasticGradientDescentClassificationTrainer), typeof(StochasticGradientDescentClassificationTrainer.Arguments),
    new[] { typeof(SignatureBinaryClassifierTrainer), typeof(SignatureTrainer), typeof(SignatureFeatureScorerTrainer) },
    StochasticGradientDescentClassificationTrainer.UserNameValue,
    StochasticGradientDescentClassificationTrainer.LoadNameValue,
    "sgd")]

[assembly: LoadableClass(typeof(void), typeof(Sdca), null, typeof(SignatureEntryPointModule), "SDCA")]
[assembly: LoadableClass(typeof(void), typeof(StochasticGradientDescentClassificationTrainer), null, typeof(SignatureEntryPointModule), StochasticGradientDescentClassificationTrainer.ShortName)]

namespace Microsoft.ML.Runtime.Learners
{
    using ConditionalAttribute = System.Diagnostics.ConditionalAttribute;
    using Stopwatch = System.Diagnostics.Stopwatch;
    using TScalarPredictor = IPredictorWithFeatureWeights<float>;

    public abstract class LinearTrainerBase<TPredictor> : TrainerBase<TPredictor>
        where TPredictor : IPredictor
    {
        protected bool NeedShuffle;

        private static readonly TrainerInfo _info = new TrainerInfo();
        public override TrainerInfo Info => _info;

        /// <summary>
        /// Whether data is to be shuffled every epoch.
        /// </summary>
        protected abstract bool ShuffleData { get; }

        private protected LinearTrainerBase(IHostEnvironment env, string name)
            : base(env, name)
        {
        }

        public override TPredictor Train(TrainContext context)
        {
            Host.CheckValue(context, nameof(context));
            TPredictor pred;
            using (var ch = Host.Start("Training"))
            {
                var preparedData = PrepareDataFromTrainingExamples(ch, context.TrainingSet, out int weightSetCount);
                var initPred = context.InitialPredictor;
                var linInitPred = (initPred as CalibratedPredictorBase)?.SubPredictor as LinearPredictor;
                linInitPred = linInitPred ?? initPred as LinearPredictor;
                Host.CheckParam(context.InitialPredictor == null || linInitPred != null, nameof(context),
                    "Initial predictor was not a linear predictor.");
                pred = TrainCore(ch, preparedData, linInitPred, weightSetCount);
                ch.Done();
            }
            return pred;
        }

        protected abstract TPredictor TrainCore(IChannel ch, RoleMappedData data, LinearPredictor predictor, int weightSetCount);

        /// <summary>
        /// This method ensures that the data meets the requirements of this trainer and its
        /// subclasses, injects necessary transforms, and throws if it couldn't meet them.
        /// </summary>
        /// <param name="ch">The channel</param>
        /// <param name="examples">The training examples</param>
        /// <param name="weightSetCount">Gets the length of weights and bias array. For binary classification and regression,
        /// this is 1. For multi-class classification, this equals the number of classes on the label.</param>
        /// <returns>A potentially modified version of <paramref name="examples"/></returns>
        protected RoleMappedData PrepareDataFromTrainingExamples(IChannel ch, RoleMappedData examples, out int weightSetCount)
        {
            ch.AssertValue(examples);
            CheckLabel(examples, out weightSetCount);
            examples.CheckFeatureFloatVector();
            var idvToShuffle = examples.Data;
            IDataView idvToFeedTrain;
            if (idvToShuffle.CanShuffle)
                idvToFeedTrain = idvToShuffle;
            else
            {
                var shuffleArgs = new ShuffleTransform.Arguments
                {
                    PoolOnly = false,
                    ForceShuffle = ShuffleData
                };
                idvToFeedTrain = new ShuffleTransform(Host, shuffleArgs, idvToShuffle);
            }

            ch.Assert(idvToFeedTrain.CanShuffle);

            var roles = examples.Schema.GetColumnRoleNames();
            var examplesToFeedTrain = new RoleMappedData(idvToFeedTrain, roles);

            ch.AssertValue(examplesToFeedTrain.Schema.Label);
            ch.AssertValue(examplesToFeedTrain.Schema.Feature);
            if (examples.Schema.Weight != null)
                ch.AssertValue(examplesToFeedTrain.Schema.Weight);

            int numFeatures = examplesToFeedTrain.Schema.Feature.Type.VectorSize;
            ch.Check(numFeatures > 0, "Training set has no features, aborting training.");
            return examplesToFeedTrain;
        }

        protected abstract void CheckLabel(RoleMappedData examples, out int weightSetCount);

        protected float WDot(ref VBuffer<float> features, ref VBuffer<float> weights, float bias)
        {
            return VectorUtils.DotProduct(ref weights, ref features) + bias;
        }

        protected float WScaledDot(ref VBuffer<float> features, Double scaling, ref VBuffer<float> weights, float bias)
        {
            return VectorUtils.DotProduct(ref weights, ref features) * (float)scaling + bias;
        }

        protected virtual int ComputeNumThreads(FloatLabelCursor.Factory cursorFactory)
        {
            int maxThreads = Math.Min(8, Math.Max(1, Environment.ProcessorCount / 2));
            if (0 < Host.ConcurrencyFactor && Host.ConcurrencyFactor < maxThreads)
                maxThreads = Host.ConcurrencyFactor;

            return maxThreads;
        }
    }

    public abstract class SdcaTrainerBase<TTransformer, TModel> : StochasticTrainerBase<TTransformer, TModel>
        where TTransformer : ISingleFeaturePredictionTransformer<TModel>
        where TModel : IPredictor
    {
        // REVIEW: Making it even faster and more accurate:
        // 1. Train with not-too-many threads. nt = 2 or 4 seems to be good enough. Didn't seem additional benefit over more threads.
        // 2. Make tol smaller. 0.1 seems to be too large. 0.01 is more ideal.
        // 3. Don't "guess" the iteration to converge. It is very data-set dependent and hard to control. Always check for at least once to ensure convergence.
        // 4. Use dual variable updates to infer whether a full iteration of convergence checking is necessary. Convergence checking iteration is time-consuming.

        public abstract class ArgumentsBase : LearnerInputBaseWithLabel
        {
            [Argument(ArgumentType.AtMostOnce, HelpText = "L2 regularizer constant. By default the l2 constant is automatically inferred based on data set.", NullName = "<Auto>", ShortName = "l2", SortOrder = 1)]
            [TGUI(Label = "L2 Regularizer Constant", SuggestedSweeps = "<Auto>,1e-7,1e-6,1e-5,1e-4,1e-3,1e-2")]
            [TlcModule.SweepableDiscreteParam("L2Const", new object[] { "<Auto>", 1e-7f, 1e-6f, 1e-5f, 1e-4f, 1e-3f, 1e-2f })]
            public float? L2Const;

            // REVIEW: make the default positive when we know how to consume a sparse model
            [Argument(ArgumentType.AtMostOnce, HelpText = "L1 soft threshold (L1/L2). Note that it is easier to control and sweep using the threshold parameter than the raw L1-regularizer constant. By default the l1 threshold is automatically inferred based on data set.", NullName = "<Auto>", ShortName = "l1", SortOrder = 2)]
            [TGUI(Label = "L1 Soft Threshold", SuggestedSweeps = "<Auto>,0,0.25,0.5,0.75,1")]
            [TlcModule.SweepableDiscreteParam("L1Threshold", new object[] { "<Auto>", 0f, 0.25f, 0.5f, 0.75f, 1f })]
            public float? L1Threshold;

            [Argument(ArgumentType.AtMostOnce, HelpText = "Degree of lock-free parallelism. Defaults to automatic. Determinism not guaranteed.", NullName = "<Auto>", ShortName = "nt,t,threads", SortOrder = 50)]
            [TGUI(Label = "Number of threads", SuggestedSweeps = "<Auto>,1,2,4")]
            public int? NumThreads;

            [Argument(ArgumentType.AtMostOnce, HelpText = "The tolerance for the ratio between duality gap and primal loss for convergence checking.", ShortName = "tol")]
            [TGUI(SuggestedSweeps = "0.001, 0.01, 0.1, 0.2")]
            [TlcModule.SweepableDiscreteParam("ConvergenceTolerance", new object[] { 0.001f, 0.01f, 0.1f, 0.2f })]
            public float ConvergenceTolerance = 0.1f;

            [Argument(ArgumentType.AtMostOnce, HelpText = "Maximum number of iterations; set to 1 to simulate online learning. Defaults to automatic.", NullName = "<Auto>", ShortName = "iter")]
            [TGUI(Label = "Max number of iterations", SuggestedSweeps = "<Auto>,10,20,100")]
            [TlcModule.SweepableDiscreteParam("MaxIterations", new object[] { "<Auto>", 10, 20, 100 })]
            public int? MaxIterations;

            [Argument(ArgumentType.AtMostOnce, HelpText = "Shuffle data every epoch?", ShortName = "shuf")]
            [TlcModule.SweepableDiscreteParam("Shuffle", null, isBool: true)]
            public bool Shuffle = true;

            [Argument(ArgumentType.AtMostOnce, HelpText = "Convergence check frequency (in terms of number of iterations). Set as negative or zero for not checking at all. If left blank, it defaults to check after every 'numThreads' iterations.", NullName = "<Auto>", ShortName = "checkFreq")]
            public int? CheckFrequency;

            [Argument(ArgumentType.AtMostOnce, HelpText = "The learning rate for adjusting bias from being regularized.", ShortName = "blr")]
            [TGUI(SuggestedSweeps = "0, 0.01, 0.1, 1")]
            [TlcModule.SweepableDiscreteParam("BiasLearningRate", new object[] { 0.0f, 0.01f, 0.1f, 1f })]
            public float BiasLearningRate = 0;

            internal virtual void Check(IHostEnvironment env)
            {
                Contracts.AssertValue(env);
                env.CheckUserArg(L2Const == null || L2Const >= 0, nameof(L2Const), "L2 constant must be non-negative.");
                env.CheckUserArg(L1Threshold == null || L1Threshold >= 0, nameof(L1Threshold), "L1 threshold must be non-negative.");
                env.CheckUserArg(MaxIterations == null || MaxIterations > 0, nameof(MaxIterations), "Max number of iterations must be positive.");
                env.CheckUserArg(ConvergenceTolerance > 0 && ConvergenceTolerance <= 1, nameof(ConvergenceTolerance), "Convergence tolerance must be positive and no larger than 1.");

                if (L2Const < L2LowerBound)
                {
                    using (var ch = env.Start("SDCA arguments checking"))
                    {
                        ch.Warning($"The L2 regularization constant must be at least {L2LowerBound}. In SDCA, the dual formulation " +
                            $"is only valid with a positive constant, and values below {L2LowerBound} cause very slow convergence. " +
                            $"The original {nameof(L2Const)} = {L2Const}, was replaced with {nameof(L2Const)} = {L2LowerBound}.");
                        L2Const = L2LowerBound;
                        ch.Done();
                    }
                }
            }
        }

        // The order of these matter, since they are used as indices into arrays.
        protected enum MetricKind
        {
            Loss,
            DualLoss,
            DualityGap,
            L1Sparsity,
            BiasUnreg,
            BiasReg
        }

        // The maximum number of dual variables SDCA intends to support.
        // Actual bound of training dataset size may depend on hardware limit.
        // Note that currently the maximum dimension linear learners can support is about 2 billion,
        // it is not clear if training a linear learner with more than 10^15 examples provides
        // substantial additional benefits in terms of accuracy.
        private const long MaxDualTableSize = 1L << 50;
        private const float L2LowerBound = 1e-09f;
        private readonly ArgumentsBase _args;
        protected ISupportSdcaLoss Loss;

        protected override bool ShuffleData => _args.Shuffle;

        protected SdcaTrainerBase(IHost host, ArgumentsBase args, SchemaShape.Column feature, SchemaShape.Column label, SchemaShape.Column weight = null)
            : base(host, feature, label, weight)
        {
            _args = args;
            _args.Check(host);
        }

        protected float WDot(ref VBuffer<float> features, ref VBuffer<float> weights, float bias)
        {
            return VectorUtils.DotProduct(ref weights, ref features) + bias;
        }

        protected sealed override TModel TrainCore(IChannel ch, RoleMappedData data, LinearPredictor predictor, int weightSetCount)
        {
            Contracts.Assert(predictor == null, "SDCA based trainers don't support continuous training.");
            Contracts.Assert(weightSetCount >= 1);

            int numFeatures = data.Schema.Feature.Type.VectorSize;
            long maxTrainingExamples = MaxDualTableSize / weightSetCount;
            var cursorFactory = new FloatLabelCursor.Factory(data, CursOpt.Label | CursOpt.Features | CursOpt.Weight | CursOpt.Id);
            int numThreads;
            if (_args.NumThreads.HasValue)
            {
                numThreads = _args.NumThreads.Value;
                Host.CheckUserArg(numThreads > 0, nameof(ArgumentsBase.NumThreads), "The number of threads must be either null or a positive integer.");
                if (0 < Host.ConcurrencyFactor && Host.ConcurrencyFactor < numThreads)
                {
                    numThreads = Host.ConcurrencyFactor;
                    ch.Warning("The number of threads specified in trainer arguments is larger than the concurrency factor "
                        + "setting of the environment. Using {0} training thread(s) instead.", numThreads);
                }
            }
            else
                numThreads = ComputeNumThreads(cursorFactory);

            ch.Assert(numThreads > 0);
            if (numThreads == 1)
                ch.Info("Using 1 thread to train.");
            else
                ch.Info("Using {0} threads to train.", numThreads);

            int checkFrequency = 0;
            if (_args.CheckFrequency.HasValue)
                checkFrequency = _args.CheckFrequency.Value;
            else
            {
                checkFrequency = numThreads;
                ch.Info("Automatically choosing a check frequency of {0}.", checkFrequency);
            }

            if (checkFrequency <= 0)
                checkFrequency = int.MaxValue;

            ch.Assert(checkFrequency > 0);

            var pOptions = new ParallelOptions { MaxDegreeOfParallelism = numThreads };
            bool converged = false;

            // Getting the total count of rows in data. Ignore rows with bad label and feature values.
            long count = 0;

            // The maximum value of cursor.Id.Lo.
            ulong idLoMax = 0;

            // Counting the number of bad training examples.
            long numBad = 0;

            // Indicates whether a lookup structure is needed.
            // Typicall we need a lookup structure if the id of training examples are not contiguous.
            bool needLookup = false;
            IdToIdxLookup idToIdx = null;

            using (var cursor = cursorFactory.Create())
            using (var pch = Host.StartProgressChannel("SDCA preprocessing"))
            {
                pch.SetHeader(new ProgressHeader("examples"), e => e.SetProgress(0, count));
                while (cursor.MoveNext())
                {
                    UInt128 id = cursor.Id;
                    if (id.Hi > 0 || id.Lo >= (ulong)maxTrainingExamples)
                    {
                        needLookup = true;
                        break;
                    }
                    else
                    {
                        Contracts.Assert(id.Hi == 0);
                        if (id.Lo > idLoMax)
                            idLoMax = id.Lo;
                    }

                    count++;
                }

                Contracts.Assert(count <= maxTrainingExamples);
                if (!needLookup)
                {
                    Contracts.Assert((long)idLoMax < maxTrainingExamples);
                    numBad = cursor.SkippedRowCount;
                    pch.Checkpoint(count, count);

                    // REVIEW: Is 1024 a good lower bound to enforce sparsity?
                    if (1024 < count && count < (long)idLoMax / 5)
                    {
                        // The distribution of id.Lo is sparse in [0, idLoMax].
                        // Building a lookup table is more memory efficient.
                        needLookup = true;
                    }
                }
            }

            if (needLookup)
            {
                // Note: At this point, 'count' may be less than the actual count of training examples.
                // We initialize the hash table with this partial size to avoid unnecessary rehashing.
                // However, it does not mean there are exactly 'count' many trainining examples.
                // Necessary rehashing will still occur as the hash table grows.
                idToIdx = new IdToIdxLookup(count);
                // Resetting 'count' to zero.
                count = 0;

                using (var cursor = cursorFactory.Create())
                using (var pch = Host.StartProgressChannel("SDCA preprocessing with lookup"))
                {
                    pch.SetHeader(new ProgressHeader("examples"), e => e.SetProgress(0, count));
                    while (cursor.MoveNext())
                    {
                        idToIdx.Add(cursor.Id);
                        count++;
                    }

                    numBad = cursor.SkippedRowCount;
                    pch.Checkpoint(count, count);
                }

                Contracts.Assert(idToIdx.Count == count);
            }

            if (numBad > 0)
                ch.Warning("Skipped {0} instances with missing features/label during training", numBad);

            ch.Check(count > 0, "Training set has 0 instances, aborting training.");
            // Tune the default hyperparameters based on dataset size.
            if (_args.MaxIterations == null)
                _args.MaxIterations = TuneDefaultMaxIterations(ch, count, numThreads);

            Contracts.Assert(_args.MaxIterations.HasValue);
            if (_args.L2Const == null)
                _args.L2Const = TuneDefaultL2(ch, _args.MaxIterations.Value, count, numThreads);

            Contracts.Assert(_args.L2Const.HasValue);
            if (_args.L1Threshold == null)
                _args.L1Threshold = TuneDefaultL1(ch, numFeatures);

            ch.Assert(_args.L1Threshold.HasValue);
            var l1Threshold = _args.L1Threshold.Value;
            var l1ThresholdZero = l1Threshold == 0;
            var weights = new VBuffer<float>[weightSetCount];
            var bestWeights = new VBuffer<float>[weightSetCount];
            var l1IntermediateWeights = l1ThresholdZero ? null : new VBuffer<float>[weightSetCount];
            var biasReg = new float[weightSetCount];
            var bestBiasReg = new float[weightSetCount];
            var biasUnreg = new float[weightSetCount];
            var bestBiasUnreg = new float[weightSetCount];
            var l1IntermediateBias = l1ThresholdZero ? null : new float[weightSetCount];

            for (int i = 0; i < weightSetCount; i++)
            {
                weights[i] = VBufferUtils.CreateDense<float>(numFeatures);
                bestWeights[i] = VBufferUtils.CreateDense<float>(numFeatures);
                biasReg[i] = 0;
                bestBiasReg[i] = 0;
                biasUnreg[i] = 0;
                bestBiasUnreg[i] = 0;

                if (!l1ThresholdZero)
                {
                    l1IntermediateWeights[i] = VBufferUtils.CreateDense<float>(numFeatures);
                    l1IntermediateBias[i] = 0;
                }
            }

            int bestIter = 0;
            Double bestPrimalLoss = Double.PositiveInfinity;
            ch.Assert(_args.L2Const.HasValue);
            var l2Const = _args.L2Const.Value;
            float lambdaNInv = 1 / (l2Const * count);

            DualsTableBase duals = null;
            float[] invariants = null;
            float[] featureNormSquared = null;

            if (idToIdx == null)
            {
                Contracts.Assert(!needLookup);
                long dualsLength = ((long)idLoMax + 1) * weightSetCount;
                if (dualsLength <= Utils.ArrayMaxSize)
                {
                    // The dual variables fit into a standard float[].
                    // Also storing invariants in a starndard float[].
                    duals = new StandardArrayDualsTable((int)dualsLength);
                    int invariantsLength = (int)idLoMax + 1;
                    Contracts.Assert(invariantsLength <= Utils.ArrayMaxSize);
                    invariants = new float[invariantsLength];
                }
                else
                {
                    // The dual variables do not fit into standard float[].
                    // Using BigArray<Float> instead.
                    // Storing the invariants gives rise to too large memory consumption,
                    // so we favor re-computing the invariants instead of storing them.
                    Contracts.Assert(dualsLength <= MaxDualTableSize);
                    duals = new BigArrayDualsTable(dualsLength);
                }
            }
            else
            {
                // Similar logic as above when using the id-to-index lookup.
                Contracts.Assert(needLookup);
                long dualsLength = count * weightSetCount;
                if (dualsLength <= Utils.ArrayMaxSize)
                {
                    duals = new StandardArrayDualsTable((int)dualsLength);
                    Contracts.Assert(count <= Utils.ArrayMaxSize);
                    invariants = new float[count];
                }
                else
                {
                    Contracts.Assert(dualsLength <= MaxDualTableSize);
                    duals = new BigArrayDualsTable(count);
                }
            }

            if (invariants != null)
            {
                Contracts.Assert(Utils.Size(invariants) > 0);
                featureNormSquared = InitializeFeatureNormSquared(invariants.Length);
            }

            Contracts.AssertValue(duals);
            Contracts.AssertValueOrNull(invariants);

            string[] metricNames;
            Double[] metrics;
            InitializeConvergenceMetrics(out metricNames, out metrics);
            ch.AssertValue(metricNames);
            ch.AssertValue(metrics);
            ch.Assert(metricNames.Length == metrics.Length);
            ch.Assert(_args.MaxIterations.HasValue);
            var maxIterations = _args.MaxIterations.Value;

            var rands = new IRandom[maxIterations];
            for (int i = 0; i < maxIterations; i++)
                rands[i] = RandomUtils.Create(Host.Rand.Next());

            // If we favor storing the invariants, precompute the invariants now.
            if (invariants != null)
            {
                Contracts.Assert((idToIdx == null & ((long)idLoMax + 1) * weightSetCount <= Utils.ArrayMaxSize) | (idToIdx != null & count * weightSetCount <= Utils.ArrayMaxSize));
                Func<UInt128, long, long> getIndexFromIdAndRow = GetIndexFromIdAndRowGetter(idToIdx, biasReg.Length);
                int invariantCoeff = weightSetCount == 1 ? 1 : 2;
                using (var cursor = cursorFactory.Create())
                using (var pch = Host.StartProgressChannel("SDCA invariants initialization"))
                {
                    long row = 0;
                    pch.SetHeader(new ProgressHeader("examples"), e => e.SetProgress(0, row, count));
                    while (cursor.MoveNext())
                    {
                        long longIdx = getIndexFromIdAndRow(cursor.Id, row);
                        Contracts.Assert(0 <= longIdx & longIdx < invariants.Length, $"longIdx={longIdx}, invariants.Length={invariants.Length}");
                        int idx = (int)longIdx;
                        var features = cursor.Features;
                        var normSquared = VectorUtils.NormSquared(features);
                        if (_args.BiasLearningRate == 0)
                            normSquared += 1;

                        if (featureNormSquared != null)
                            featureNormSquared[idx] = normSquared;

                        // REVIEW: For log-loss, the default loss function for binary classifiation, a large number
                        // of the invariants are 1. Maybe worth to consider a more efficient way to store the invariants
                        // for log-loss.
                        invariants[idx] = Loss.ComputeDualUpdateInvariant(invariantCoeff * normSquared * lambdaNInv * GetInstanceWeight(cursor));
                        row++;
                    }
                }
            }

            // Start training.
            using (var pch = Host.StartProgressChannel("SDCA training"))
            {
                int iter = 0;
                pch.SetHeader(new ProgressHeader(metricNames, new[] { "iterations" }), e => e.SetProgress(0, iter, maxIterations));

                // Separate logic is needed for single-thread execution to ensure the result is deterministic.
                // Note that P.Invoke does not ensure that the actions executes in order even if maximum number of threads is set to 1.
                if (numThreads == 1)
                {
                    // The synchorized SDCA procedure.
                    for (iter = 0; iter < maxIterations; iter++)
                    {
                        if (converged)
                            break;

                        TrainWithoutLock(pch, cursorFactory, rands[iter], idToIdx, numThreads, duals, biasReg, invariants, lambdaNInv, weights, biasUnreg, l1IntermediateWeights, l1IntermediateBias, featureNormSquared);
                        if ((iter + 1) % checkFrequency == 0)
                            converged = CheckConvergence(pch, iter + 1, cursorFactory, duals, idToIdx, weights, bestWeights, biasUnreg, bestBiasUnreg, biasReg, bestBiasReg, count, metrics, ref bestPrimalLoss, ref bestIter);
                    }
                }
                else
                {
                    int numCycles = maxIterations / checkFrequency;
                    int residue = maxIterations % checkFrequency;
                    var convergenceChecked = false;

                    for (int i = 0; i < numCycles; i++)
                    {
                        iter = i * checkFrequency;
                        if (i > 0)
                        {
                            converged = CheckConvergence(pch, iter, cursorFactory, duals, idToIdx, weights, bestWeights, biasUnreg, bestBiasUnreg, biasReg, bestBiasReg, count, metrics, ref bestPrimalLoss, ref bestIter);
                            convergenceChecked = true;
                        }

                        if (converged)
                            break;

                        Parallel.For(0, checkFrequency, pOptions,
                                j => TrainWithoutLock(j == 0 ? pch : null, cursorFactory, rands[iter + j], idToIdx, numThreads, duals, biasReg, invariants, lambdaNInv, weights, biasUnreg, l1IntermediateWeights, l1IntermediateBias, featureNormSquared));
                        // Don't sync: https://www.cs.utexas.edu/~cjhsieh/dcd_parallel_final.main.pdf
                    }

                    iter = numCycles * checkFrequency;
                    if ((residue != 0) && (!converged))
                    {
                        if (numCycles > 0)
                        {
                            converged = CheckConvergence(pch, iter, cursorFactory, duals, idToIdx, weights, bestWeights, biasUnreg, bestBiasUnreg, biasReg, bestBiasReg, count, metrics, ref bestPrimalLoss, ref bestIter);
                            convergenceChecked = true;
                        }

                        Parallel.For(0, residue, pOptions,
                                j => TrainWithoutLock(j == 0 ? pch : null, cursorFactory, rands[iter + j], idToIdx, numThreads, duals, biasReg, invariants, lambdaNInv, weights, biasUnreg, l1IntermediateWeights, l1IntermediateBias, featureNormSquared));
                        // Don't sync: https://www.cs.utexas.edu/~cjhsieh/dcd_parallel_final.main.pdf
                    }

                    if (convergenceChecked && !converged)
                        converged = CheckConvergence(pch, maxIterations, cursorFactory, duals, idToIdx, weights, bestWeights, biasUnreg, bestBiasUnreg, biasReg, bestBiasReg, count, metrics, ref bestPrimalLoss, ref bestIter);
                }
            }

            var bias = new float[weightSetCount];
            if (bestIter > 0)
            {
                ch.Info("Using best model from iteration {0}.", bestIter);
                weights = bestWeights;
                for (int i = 0; i < weightSetCount; i++)
                    bias[i] = bestBiasReg[i] + bestBiasUnreg[i];
            }
            else
            {
                ch.Info("Using model from last iteration.");
                for (int i = 0; i < weightSetCount; i++)
                    bias[i] = biasReg[i] + biasUnreg[i];
            }
            return CreatePredictor(weights, bias);
        }

        protected abstract TModel CreatePredictor(VBuffer<float>[] weights, float[] bias);

        // Assign an upper bound for number of iterations based on data set size first.
        // This ensures SDCA will not run forever...
        // Based on empirical estimation of max iterations needed.
        private static int TuneDefaultMaxIterations(IChannel ch, long count, int numThreads)
        {
            Contracts.AssertValue(ch);
            Contracts.Assert(count > 0);
            Contracts.Assert(numThreads > 0);

            int maxIterations = (int)Math.Max(1, 500000 / count) * 3;
            // Round toward an integral multiple of numThread.
            maxIterations = Math.Max(2, Math.Max(1, maxIterations / numThreads) * numThreads);
            ch.Info("Auto-tuning parameters: maxIterations = {0}.", maxIterations);
            return maxIterations;
        }

        // Tune default for l2.
        protected virtual float TuneDefaultL2(IChannel ch, int maxIterations, long rowCount, int numThreads)
        {
            Contracts.AssertValue(ch);
            Contracts.Assert(maxIterations > 0);
            Contracts.Assert(rowCount > 0);
            Contracts.Assert(numThreads > 0);

            // Based on empirical estimation of expected iterations needed.
            long expectedIterations = Math.Max(2, maxIterations / 2 / numThreads) * numThreads;
            Contracts.Assert(expectedIterations > 0);
            // Suggest the empirically best l2 for good AUC and fast convergence.
            float l2 = Math.Max(1e-06f, 20f / (expectedIterations * rowCount));
            ch.Info("Auto-tuning parameters: L2 = {0}.", l2);
            // REVIEW: Info this line when getting an accurate estimate.
            // ch.Info("Expected to converge in approximately {0} iterations.", expectedIterations * Math.Max(1, -Math.Log10(_args.convergenceTolerance)));
            return l2;
        }

        // Tune default for l1Threshold.
        private static float TuneDefaultL1(IChannel ch, int numFeatures)
        {
            Contracts.Assert(numFeatures > 0);
            float l1Threshold;
            if (numFeatures < 100)
                l1Threshold = 0;
            else if (numFeatures < 1000)
                l1Threshold = 0.25f;
            else if (numFeatures < 10000)
                l1Threshold = 0.5f;
            else
                l1Threshold = 1;

            ch.Info("Auto-tuning parameters: L1Threshold (L1/L2) = {0}.", l1Threshold);
            return l1Threshold;
        }

        /// <summary>
        /// Returns the names of the metrics reported by <see cref="CheckConvergence"/>, as well as the initial values.
        /// </summary>
        private void InitializeConvergenceMetrics(out string[] names, out Double[] initialValues)
        {
            names = new[] { "Loss", "Dual Loss", "Duality Gap", "Sparsity (L1)", "Unregularized Bias", "Regularized Bias" };
            initialValues = new Double[] { Double.PositiveInfinity, 0, Double.PositiveInfinity, 0, 0, 0 };
        }

        /// <summary>
        /// Train the SDCA optimizer with one iteration over the entire training examples.
        /// </summary>
        /// <param name="progress">The progress reporting channel.</param>
        /// <param name="cursorFactory">The cursor factory to create cursors over the training examples.</param>
        /// <param name="rand">
        /// The random number generator to generate random numbers for randomized shuffling of the training examples.
        /// It may be null. When it is null, the training examples are not shuffled and are cursored in its original order.
        /// </param>
        /// <param name="idToIdx">
        /// The id to index mapping. May be null. If it is null, the index is given by the
        /// corresponding lower bits of the id.
        /// </param>
        /// <param name="numThreads">The number of threads used in parallel training. It is used in computing the dual update.</param>
        /// <param name="duals">
        /// The dual variables. For binary classification and regression, there is one dual variable per row.
        /// For multiclass classification, there is one dual variable per class per row.
        /// </param>
        /// <param name="biasReg">The array containing regularized bias terms. For binary classification or regression,
        /// it contains only a single value. For multiclass classification its size equals the number of classes.</param>
        /// <param name="invariants">
        /// The dual updates invariants. It may be null. If not null, it holds an array of pre-computed numerical quantities
        /// that depend on the training example label and features, not the value of dual variables.
        /// </param>
        /// <param name="lambdaNInv">The precomputed numerical quantity 1 / (l2Const * (count of training examples)).</param>
        /// <param name="weights">
        /// The weights array. For binary classification or regression, it consists of only one VBuffer.
        /// For multiclass classification, its size equals the number of classes.
        /// </param>
        /// <param name="biasUnreg">
        /// The array containing unregularized bias terms. For binary classification or regression,
        /// it contains only a single value. For multiclass classification its size equals the number of classes.
        /// </param>
        /// <param name="l1IntermediateWeights">
        /// The array holding the intermediate weights prior to making L1 shrinkage adjustment. It is null iff l1Threshold is zero.
        /// Otherwise, for binary classification or regression, it consists of only one VBuffer;
        /// for multiclass classification, its size equals the number of classes.
        /// </param>
        /// <param name="l1IntermediateBias">
        /// The array holding the intermediate bias prior to making L1 shrinkage adjustment. It is null iff l1Threshold is zero.
        /// Otherwise, for binary classification or regression, it consists of only one value;
        /// for multiclass classification, its size equals the number of classes.
        /// </param>
        /// <param name="featureNormSquared">
        /// The array holding the pre-computed squared L2-norm of features for each training example. It may be null. It is always null for
        /// binary classification and regression because this quantity is not needed.
        /// </param>
        protected virtual void TrainWithoutLock(IProgressChannelProvider progress, FloatLabelCursor.Factory cursorFactory, IRandom rand,
            IdToIdxLookup idToIdx, int numThreads, DualsTableBase duals, float[] biasReg, float[] invariants, float lambdaNInv,
            VBuffer<float>[] weights, float[] biasUnreg, VBuffer<float>[] l1IntermediateWeights, float[] l1IntermediateBias, float[] featureNormSquared)
        {
            Contracts.AssertValueOrNull(progress);
            Contracts.Assert(_args.L1Threshold.HasValue);
            Contracts.AssertValueOrNull(idToIdx);
            Contracts.AssertValueOrNull(invariants);
            Contracts.AssertValueOrNull(featureNormSquared);
            int maxUpdateTrials = 2 * numThreads;
            var l1Threshold = _args.L1Threshold.Value;
            bool l1ThresholdZero = l1Threshold == 0;
            var lr = _args.BiasLearningRate * _args.L2Const.Value;
            var pch = progress != null ? progress.StartProgressChannel("Dual update") : null;
            using (pch)
            using (var cursor = _args.Shuffle ? cursorFactory.Create(rand) : cursorFactory.Create())
            {
                long rowCount = 0;
                if (pch != null)
                    pch.SetHeader(new ProgressHeader("examples"), e => e.SetProgress(0, rowCount));

                Func<UInt128, long> getIndexFromId = GetIndexFromIdGetter(idToIdx, biasReg.Length);
                while (cursor.MoveNext())
                {
                    long idx = getIndexFromId(cursor.Id);
                    var features = cursor.Features;
                    var label = cursor.Label;
                    float invariant;
                    if (invariants != null)
                        invariant = invariants[idx];
                    else
                    {
                        Contracts.Assert(featureNormSquared == null);
                        var featuresNormSquared = VectorUtils.NormSquared(features);
                        if (_args.BiasLearningRate == 0)
                            featuresNormSquared += 1;

                        invariant = Loss.ComputeDualUpdateInvariant(featuresNormSquared * lambdaNInv * GetInstanceWeight(cursor));
                    }

                    for (int numTrials = 0; numTrials < maxUpdateTrials; numTrials++)
                    {
                        var dual = duals[idx];
                        var output = WDot(ref features, ref weights[0], biasReg[0] + biasUnreg[0]);
                        var dualUpdate = Loss.DualUpdate(output, label, dual, invariant, numThreads);

                        // The successive over-relaxation apporach to adjust the sum of dual variables (biasReg) to zero.
                        // Reference to details: http://stat.rutgers.edu/home/tzhang/papers/ml02_dual.pdf pp. 16-17.
                        var adjustment = l1ThresholdZero ? lr * biasReg[0] : lr * l1IntermediateBias[0];
                        dualUpdate -= adjustment;
                        bool success = false;
                        duals.ApplyAt(idx, (long index, ref float value) =>
                        {
                            success = Interlocked.CompareExchange(ref value, dual + dualUpdate, dual) == dual;
                        });

                        if (success)
                        {
                            // Note: dualConstraint = lambdaNInv * (sum of duals)
                            var instanceWeight = GetInstanceWeight(cursor);
                            var primalUpdate = dualUpdate * lambdaNInv * instanceWeight;
                            biasUnreg[0] += adjustment * lambdaNInv * instanceWeight;

                            if (l1ThresholdZero)
                            {
                                VectorUtils.AddMult(ref features, weights[0].Values, primalUpdate);
                                biasReg[0] += primalUpdate;
                            }
                            else
                            {
                                //Iterative shrinkage-thresholding (aka. soft-thresholding)
                                //Update v=denseWeights as if there's no L1
                                //Thresholding: if |v[j]| < threshold, turn off weights[j]
                                //If not, shrink: w[j] = v[i] - sign(v[j]) * threshold
                                l1IntermediateBias[0] += primalUpdate;
                                if (_args.BiasLearningRate == 0)
                                {
                                    biasReg[0] = Math.Abs(l1IntermediateBias[0]) - l1Threshold > 0.0
                                    ? l1IntermediateBias[0] - Math.Sign(l1IntermediateBias[0]) * l1Threshold
                                        : 0;
                                }

                                if (features.IsDense)
                                    CpuMathUtils.SdcaL1UpdateDense(primalUpdate, features.Length, features.Values, l1Threshold, l1IntermediateWeights[0].Values, weights[0].Values);
                                else if (features.Count > 0)
                                    CpuMathUtils.SdcaL1UpdateSparse(primalUpdate, features.Length, features.Values, features.Indices, features.Count, l1Threshold, l1IntermediateWeights[0].Values, weights[0].Values);
                            }

                            break;
                        }
                    }
                    rowCount++;
                }
            }
        }

        /// <summary>
        ///  Returns whether the algorithm converged, and also populates the <paramref name="metrics"/>
        /// (which is expected to be parallel to the names returned by <see cref="InitializeConvergenceMetrics"/>).
        /// When called, the <paramref name="metrics"/> is expected to hold the previously reported values.
        /// </summary>
        /// <param name="pch">The progress reporting channel.</param>
        /// <param name="iter">The iteration number, zero based.</param>
        /// <param name="cursorFactory">The cursor factory to create cursors over the training data.</param>
        /// <param name="duals">
        /// The dual variables. For binary classification and regression, there is one dual variable per row.
        /// For multiclass classification, there is one dual variable per class per row.
        /// </param>
        /// <param name="idToIdx">
        /// The id to index mapping. May be null. If it is null, the index is given by the
        /// corresponding lower bits of the id.
        /// </param>
        /// <param name="weights">
        /// The weights array. For binary classification or regression, it consists of only one VBuffer.
        /// For multiclass classification, its size equals the number of classes.
        /// </param>
        /// <param name="bestWeights">
        /// The weights array that corresponds to the best model obtained from the training iterations thus far.
        /// </param>
        /// <param name="biasUnreg">
        /// The array containing unregularized bias terms. For binary classification or regression,
        /// it contains only a single value. For multiclass classification its size equals the number of classes.
        /// </param>
        /// <param name="bestBiasUnreg">
        /// The array containing unregularized bias terms corresponding to the best model obtained from the training iterations thus far.
        /// For binary classification or regression, it contains only a single value.
        /// For multiclass classification its size equals the number of classes.
        /// </param>
        /// <param name="biasReg">
        /// The array containing regularized bias terms. For binary classification or regression,
        /// it contains only a single value. For multiclass classification its size equals the number of classes.
        /// </param>
        /// <param name="bestBiasReg">
        /// The array containing regularized bias terms corresponding to the best model obtained from the training iterations thus far.
        /// For binary classification or regression, it contains only a single value.
        /// For multiclass classification its size equals the number of classes.
        /// </param>
        /// <param name="count">
        /// The count of (valid) training examples. Bad training examples are excluded from this count.
        /// </param>
        /// <param name="metrics">
        /// The array of metrics for progress reporting.
        /// </param>
        /// <param name="bestPrimalLoss">
        /// The primal loss function value corresponding to the best model obtained thus far.
        /// </param>
        /// <param name="bestIter">The iteration number when the best model is obtained.</param>
        /// <returns>Whether the optimization has converged.</returns>
        protected virtual bool CheckConvergence(
            IProgressChannel pch,
            int iter,
            FloatLabelCursor.Factory cursorFactory,
            DualsTableBase duals,
            IdToIdxLookup idToIdx,
            VBuffer<float>[] weights,
            VBuffer<float>[] bestWeights,
            float[] biasUnreg,
            float[] bestBiasUnreg,
            float[] biasReg,
            float[] bestBiasReg,
            long count,
            Double[] metrics,
            ref Double bestPrimalLoss,
            ref int bestIter)
        {
            Contracts.AssertValueOrNull(idToIdx);
            Contracts.Assert(Utils.Size(metrics) == 6);
            var reportedValues = new Double?[metrics.Length + 1];
            reportedValues[metrics.Length] = iter;
            var lossSum = new CompensatedSum();
            var dualLossSum = new CompensatedSum();
            var biasTotal = biasReg[0] + biasUnreg[0];

            using (var cursor = cursorFactory.Create())
            {
                long row = 0;
                Func<UInt128, long, long> getIndexFromIdAndRow = GetIndexFromIdAndRowGetter(idToIdx, biasReg.Length);
                // Iterates through data to compute loss function.
                while (cursor.MoveNext())
                {
                    var instanceWeight = GetInstanceWeight(cursor);
                    var features = cursor.Features;
                    var output = WDot(ref features, ref weights[0], biasTotal);
                    Double subLoss = Loss.Loss(output, cursor.Label);
                    long idx = getIndexFromIdAndRow(cursor.Id, row);
                    Double subDualLoss = Loss.DualLoss(cursor.Label, duals[idx]);
                    lossSum.Add(subLoss * instanceWeight);
                    dualLossSum.Add(subDualLoss * instanceWeight);
                    row++;
                }
                Host.Assert(idToIdx == null || row == duals.Length);
            }

            Contracts.Assert(_args.L2Const.HasValue);
            Contracts.Assert(_args.L1Threshold.HasValue);
            Double l2Const = _args.L2Const.Value;
            Double l1Threshold = _args.L1Threshold.Value;
            Double l1Regularizer = l1Threshold * l2Const * (VectorUtils.L1Norm(ref weights[0]) + Math.Abs(biasReg[0]));
            var l2Regularizer = l2Const * (VectorUtils.NormSquared(weights[0]) + biasReg[0] * biasReg[0]) * 0.5;
            var newLoss = lossSum.Sum / count + l2Regularizer + l1Regularizer;
            var newDualLoss = dualLossSum.Sum / count - l2Regularizer - l2Const * biasUnreg[0] * biasReg[0];
            var loss = metrics[(int)MetricKind.Loss];

            metrics[(int)MetricKind.Loss] = newLoss;
            metrics[(int)MetricKind.DualLoss] = newDualLoss;
            var dualityGap = metrics[(int)MetricKind.DualityGap] = newLoss - newDualLoss;
            metrics[(int)MetricKind.BiasUnreg] = biasUnreg[0];
            metrics[(int)MetricKind.BiasReg] = biasReg[0];
            metrics[(int)MetricKind.L1Sparsity] = _args.L1Threshold == 0 ? 1 : (Double)weights[0].Values.Count(w => w != 0) / weights.Length;

            bool converged = dualityGap / newLoss < _args.ConvergenceTolerance;

            if (metrics[(int)MetricKind.Loss] < bestPrimalLoss)
            {
                // Maintain a copy of weights and bias with best primal loss thus far.
                // This is some extra work and uses extra memory, but it seems worth doing it.
                // REVIEW: Sparsify bestWeights?
                weights[0].CopyTo(ref bestWeights[0]);
                bestBiasReg[0] = biasReg[0];
                bestBiasUnreg[0] = biasUnreg[0];
                bestPrimalLoss = metrics[(int)MetricKind.Loss];
                bestIter = iter;
            }

            for (int i = 0; i < metrics.Length; i++)
                reportedValues[i] = metrics[i];
            if (pch != null)
                pch.Checkpoint(reportedValues);

            return converged;
        }

        protected virtual float[] InitializeFeatureNormSquared(int length)
        {
            return null;
        }

        protected abstract float GetInstanceWeight(FloatLabelCursor cursor);

        protected delegate void Visitor(long index, ref float value);

        /// <summary>
        /// Encapsulates the common functionality of storing and
        /// retrieving the dual variables.
        /// </summary>
        protected abstract class DualsTableBase
        {
            public abstract float this[long index] { get; set; }
            public abstract long Length { get; }
            public abstract void ApplyAt(long index, Visitor manip);
        }

        /// <summary>
        /// Implementation of <see cref="DualsTableBase"/> using a standard array.
        /// </summary>
        private sealed class StandardArrayDualsTable : DualsTableBase
        {
            private float[] _duals;

            public override long Length => _duals.Length;

            public StandardArrayDualsTable(int length)
            {
                Contracts.Assert(length <= Utils.ArrayMaxSize);
                _duals = new float[length];
            }

            public override float this[long index]
            {
                get => _duals[(int)index];
                set => _duals[(int)index] = value;
            }

            public override void ApplyAt(long index, Visitor manip)
            {
                manip(index, ref _duals[(int)index]);
            }
        }

        /// <summary>
        /// Implementation of <see cref="DualsTableBase"/> using a big array.
        /// </summary>
        private sealed class BigArrayDualsTable : DualsTableBase
        {
            private BigArray<float> _duals;

            public override long Length => _duals.Length;

            public BigArrayDualsTable(long length)
            {
                Contracts.Assert(length <= 1L << 50);
                _duals = new BigArray<float>(length);
            }

            public override float this[long index]
            {
                get => _duals[index];
                set => _duals[index] = value;
            }

            public override void ApplyAt(long index, Visitor manip)
            {
                BigArray<float>.Visitor manip2 = (long idx, ref float value) => manip(idx, ref value);
                _duals.ApplyAt(index, manip2);
            }
        }

        /// <summary>
        /// Returns a function delegate to retrieve index from id.
        /// This is to avoid redundant conditional branches in the tight loop of training.
        /// </summary>
        protected Func<UInt128, long> GetIndexFromIdGetter(IdToIdxLookup idToIdx, int biasLength)
        {
            Contracts.AssertValueOrNull(idToIdx);
            long maxTrainingExamples = MaxDualTableSize / biasLength;
            if (idToIdx == null)
            {
                return (UInt128 id) =>
                {
                    Contracts.Assert(id.Hi == 0);
                    Contracts.Assert((long)id.Lo < maxTrainingExamples);
                    return (long)id.Lo;
                };
            }
            else
            {
                return (UInt128 id) =>
                {
                    long idx;
                    bool found = idToIdx.TryGetIndex(id, out idx);
                    Contracts.Assert(found);
                    Contracts.Assert(0 <= idx && idx < idToIdx.Count);
                    return (long)idx;
                };
            }
        }

        /// <summary>
        /// Returns a function delegate to retrieve index from id and row.
        /// Only works if the cursor is not shuffled.
        /// This is to avoid redundant conditional branches in the tight loop of training.
        /// </summary>
        protected Func<UInt128, long, long> GetIndexFromIdAndRowGetter(IdToIdxLookup idToIdx, int biasLength)
        {
            Contracts.AssertValueOrNull(idToIdx);
            long maxTrainingExamples = MaxDualTableSize / biasLength;
            if (idToIdx == null)
            {
                return (UInt128 id, long row) =>
                {
                    Contracts.Assert(id.Hi == 0);
                    Contracts.Assert((long)id.Lo < maxTrainingExamples);
                    return (long)id.Lo;
                };
            }
            else
            {
                return (UInt128 id, long row) =>
                {
#if DEBUG
                    long idx;
                    bool found = idToIdx.TryGetIndex(id, out idx);
                    Contracts.Assert(found);
                    Contracts.Assert(0 <= idx && idx < idToIdx.Count);
                    Contracts.Assert(idx == row);
#endif
                    return row;
                };
            }
        }

        // REVIEW: This data structure is an extension of HashArray. It may have general
        // purpose of usage to store Id. Should consider lifting this class in the future.
        // This class can also be made to accommodate generic type, as long as the type implements a
        // good 64-bit hash function.
        /// <summary>
        /// A hash table data structure to store Id of type <see cref="T:Microsoft.ML.Runtime.Data.UInt128"/>,
        /// and accommodates size larger than 2 billion. This class is an extension based on BCL.
        /// Two operations are supported: adding and retrieving an id with asymptotically constant complexity.
        /// The bucket size are prime numbers, starting from 3 and grows to the next prime larger than
        /// double the current size until it reaches the maximum possible size. When a table growth is triggered,
        /// the table growing operation initializes a new larger bucket and rehash the existing entries to
        /// the new bucket. Such operation has an expected complexity proportional to the size.
        /// </summary>
        protected sealed class IdToIdxLookup
        {
            // Utilizing this struct gives better cache behavior than using parallel arrays.
            private struct Entry
            {
                public readonly long ItNext;
                public readonly UInt128 Value;

                public Entry(long itNext, UInt128 value)
                {
                    ItNext = itNext;
                    Value = value;
                }
            }

            // Buckets of prime size.
            private BigArray<long> _rgit;

            // Count of Id stored.
            private long _count;

            // The entries.
            private BigArray<Entry> _entries;

            /// <summary>
            /// Gets the count of id entries.
            /// </summary>
            public long Count => _count;

            /// <summary>
            /// Initializes an instance of the <see cref="IdToIdxLookup"/> class with the specified size.
            /// </summary>
            public IdToIdxLookup(long size = 0)
            {
                Contracts.Assert(size >= 0);
                long prime = HashHelpers.GetPrime(size);
                _rgit = new BigArray<long>(prime);
                _rgit.FillRange(0, _rgit.Length, -1);
                _entries = new BigArray<Entry>();
                AssertValid();
            }

            /// <summary>
            /// Make sure the given id is in this lookup table and return the index of the id.
            /// </summary>
            public long Add(UInt128 id)
            {
                long iit = GetIit(Get64BitHashCode(id));
                long index = GetIndexCore(id, iit);
                if (index >= 0)
                    return index;

                return AddCore(id, iit);
            }

            /// <summary>
            /// Find the index of the given id.
            /// Returns a bool representing if id is present.
            /// Index outputs the index that the id, -1 otherwise.
            /// </summary>
            public bool TryGetIndex(UInt128 id, out long index)
            {
                AssertValid();
                index = GetIndexCore(id, GetIit(Get64BitHashCode(id)));
                return index >= 0;
            }

            private long GetIit(long hash)
            {
                return (long)((ulong)hash % (ulong)_rgit.Length);
            }

            /// <summary>
            /// Return the index of value, -1 if it is not present.
            /// </summary>
            private long GetIndexCore(UInt128 val, long iit)
            {
                Contracts.Assert(0 <= iit & iit < _rgit.Length);
                long it = _rgit[iit];
                while (it >= 0)
                {
                    Contracts.Assert(it < _count);
                    Entry entry = _entries[it];
                    if (entry.Value.Equals(val))
                        return it;
                    // Get the next item in the bucket.
                    it = entry.ItNext;
                }
                Contracts.Assert(it == -1);
                return -1;
            }

            /// <summary>
            /// Adds the value as a TItem. Does not check whether the TItem is already present.
            /// Returns the index of the added value.
            /// </summary>
            private long AddCore(UInt128 val, long iit)
            {
                AssertValid();
                Contracts.Assert(0 <= iit && iit < _rgit.Length);

                if (_count >= _entries.Length)
                {
                    Contracts.Assert(_count == _entries.Length);
                    _entries.Resize(_count + 1);
                }

                Contracts.Assert(_count < _entries.Length);
                _entries.ApplyAt(_count, (long index, ref Entry entry) => { entry = new Entry(_rgit[iit], val); });
                _rgit[iit] = _count;

                if (++_count >= _rgit.Length)
                    GrowTable();

                AssertValid();

                // Return the index of the added value.
                return _count - 1;
            }

            private void GrowTable()
            {
                AssertValid();

                long size = HashHelpers.ExpandPrime(_count);
                Contracts.Assert(size >= _rgit.Length);
                if (size <= _rgit.Length)
                    return;

                // Populate new buckets.
                DumpStats();
                _rgit = new BigArray<long>(size);
                FillTable();
                DumpStats();

                AssertValid();
            }

            private void FillTable()
            {
                _rgit.ApplyRange(0, _rgit.Length, (long index, ref long value) => { value = -1; });
                _entries.ApplyRange(0, _count,
                    (long it, ref Entry entry) =>
                    {
                        UInt128 value = entry.Value;
                        long iit = GetIit(Get64BitHashCode(entry.Value));
                        entry = new Entry(_rgit[iit], value);
                        _rgit[iit] = it;
                    });
            }

            [Conditional("DEBUG")]
            private void AssertValid()
            {
                Contracts.AssertValue(_rgit);
                Contracts.Assert(_rgit.Length > 0);
                Contracts.Assert(0 <= _count & _count <= _entries.Length);

                // The number of buckets should be at least the number of items, unless we're reached the
                // biggest number of buckets allowed.
                Contracts.Assert(_rgit.Length >= _count | _rgit.Length == HashHelpers.MaxPrime);
            }

            [Conditional("DUMP_STATS")]
            private void DumpStats()
            {
                int c = 0;
                _rgit.ApplyRange(0, _rgit.Length, (long i, ref long value) => { if (value >= 0) c++; });
                Console.WriteLine("Table: {0} out of {1}", c, _rgit.Length);
            }

            private static long Get64BitHashCode(UInt128 value)
            {
                // REVIEW: Is this a good way to compute hash?
                ulong lo = value.Lo;
                ulong hi = value.Hi;
                return (long)(lo ^ (lo >> 32) ^ (hi << 7) ^ (hi >> 57) ^ (hi >> (57 - 32)));
            }

            private static class HashHelpers
            {
                // Note: This HashHelpers class was adapted from the BCL code base, and extended to support 64-bit hash function.

                // This is the maximum prime smaller than long.MaxValue, which is 2^63 - 25.
                // Refer to https://primes.utm.edu/lists/2small/0bit.html for a list of primes
                // just less than powers of two.
                public const long MaxPrime = 0x7FFFFFFFFFFFFFE7;

                // Table of prime numbers to use as hash table sizes.
                // Each subsequent prime, except the last in the list, ensures that the table will at least double in size
                // upon each growth in order to improve the efficiency of the hash table.
                // See https://oeis.org/A065545 for the sequence with a[1] = 3, a[k] = next_prime(2 * a[k - 1]).
                public static readonly long[] Primes =
                {
                    3, 7, 17, 37, 79, 163, 331, 673, 1361, 2729, 5471, 10949, 21911, 43853, 87719, 175447, 350899,
                    701819, 1403641, 2807303, 5614657, 11229331, 22458671, 44917381, 89834777, 179669557, 359339171,
                    718678369, 1437356741, 2874713497, 5749427029, 11498854069, 22997708177, 45995416409, 91990832831,
                    183981665689, 367963331389, 735926662813, 1471853325643, 2943706651297, 5887413302609, 11774826605231,
                    23549653210463, 47099306420939, 94198612841897, 188397225683869, 376794451367743, 753588902735509,
                    1507177805471059, 3014355610942127, 6028711221884317, 12057422443768697, 24114844887537407, 48229689775074839,
                    96459379550149709, 192918759100299439, 385837518200598889, 771675036401197787, 1543350072802395601, 3086700145604791213,
                    6173400291209582429, MaxPrime
                };

                // Returns size of hashtable to grow to.
                public static long ExpandPrime(long oldSize)
                {
                    long newSize = 2 * oldSize;

                    // Note that this check works even when _items.Length overflowed thanks to the (ulong) cast .
                    if ((ulong)newSize >= MaxPrime)
                        return MaxPrime;

                    return GetPrime(newSize);
                }

                public static long GetPrime(long min)
                {
                    Contracts.Assert(0 <= min && min < MaxPrime);

                    for (int i = 0; i < Primes.Length; i++)
                    {
                        long prime = Primes[i];
                        if (prime >= min)
                            return prime;
                    }

                    Contracts.Assert(false);
                    return min + 1;
                }
            }
        }
    }

    /// <summary>
    /// Sum with underflow compensation for better numerical stability.
    /// </summary>
    internal sealed class CompensatedSum
    {
        private Double _roundOffError;
        private Double _sum;

        public Double Sum => _sum;

        public void Add(Double summand)
        {
            var compensated = summand - _roundOffError;
            var sum = _sum + compensated;
            _roundOffError = FloatUtils.IsFinite(sum) ? (sum - _sum) - compensated : 0;
            _sum = sum;
        }
    }

    public sealed class LinearClassificationTrainer : SdcaTrainerBase<BinaryPredictionTransformer<TScalarPredictor>, TScalarPredictor>
    {
        public const string LoadNameValue = "SDCA";
        public const string UserNameValue = "Fast Linear (SA-SDCA)";

        public sealed class Arguments : ArgumentsBase
        {
            [Argument(ArgumentType.Multiple, HelpText = "Loss Function", ShortName = "loss", SortOrder = 50)]
            public ISupportSdcaClassificationLossFactory LossFunction = new LogLossFactory();

            [Argument(ArgumentType.AtMostOnce, HelpText = "Apply weight to the positive class, for imbalanced data", ShortName = "piw")]
            public float PositiveInstanceWeight = 1;

            [Argument(ArgumentType.AtMostOnce, HelpText = "The calibrator kind to apply to the predictor. Specify null for no calibration", Visibility = ArgumentAttribute.VisibilityType.EntryPointsOnly)]
            public ICalibratorTrainerFactory Calibrator = new PlattCalibratorTrainerFactory();

            [Argument(ArgumentType.AtMostOnce, HelpText = "The maximum number of examples to use when training the calibrator", Visibility = ArgumentAttribute.VisibilityType.EntryPointsOnly)]
            public int MaxCalibrationExamples = 1000000;

            internal override void Check(IHostEnvironment env)
            {
                base.Check(env);
                env.CheckUserArg(PositiveInstanceWeight > 0, nameof(PositiveInstanceWeight), "Weight for positive instances must be positive");
            }
        }

        private readonly ISupportSdcaClassificationLoss _loss;
        private readonly Arguments _args;
        private readonly float _positiveInstanceWeight;

        protected override bool ShuffleData => _args.Shuffle;

        private readonly SchemaShape.Column[] _outputColumns;

        protected override SchemaShape.Column[] GetOutputColumnsCore(SchemaShape inputSchema) => _outputColumns;

        public override PredictionKind PredictionKind => PredictionKind.BinaryClassification;

        public override TrainerInfo Info { get; }

        public LinearClassificationTrainer(IHostEnvironment env, Arguments args,
            string featureColumn, string labelColumn, string weightColumn = null)
            : base(Contracts.CheckRef(env, nameof(env)).Register(LoadNameValue), args, MakeFeatureColumn(featureColumn), MakeLabelColumn(labelColumn), MakeWeightColumn(weightColumn))
        {
            _loss = args.LossFunction.CreateComponent(env);
            Loss = _loss;
            Info = new TrainerInfo(calibration: !(_loss is LogLoss));
            _args = args;
            _positiveInstanceWeight = _args.PositiveInstanceWeight;

            if (Info.NeedCalibration)
            {
<<<<<<< HEAD
                new SchemaShape.Column(DefaultColumnNames.Score, SchemaShape.Column.VectorKind.Scalar, NumberType.R4, false),
                new SchemaShape.Column(DefaultColumnNames.PredictedLabel, SchemaShape.Column.VectorKind.Scalar, BoolType.Instance, false)
            };
=======
                _outputColumns = new[]
                {
                    new SchemaShape.Column(DefaultColumnNames.Score, SchemaShape.Column.VectorKind.Scalar, NumberType.R4, false, new SchemaShape(MetadataUtils.GetTrainerOutputMetadata())),
                    new SchemaShape.Column(DefaultColumnNames.PredictedLabel, SchemaShape.Column.VectorKind.Scalar, BoolType.Instance, false, new SchemaShape(MetadataUtils.GetTrainerOutputMetadata()))
                };
            }
            else
            {
                _outputColumns = new[]
                {
                    new SchemaShape.Column(DefaultColumnNames.Score, SchemaShape.Column.VectorKind.Scalar, NumberType.R4, false, new SchemaShape(MetadataUtils.GetTrainerOutputMetadata())),
                    new SchemaShape.Column(DefaultColumnNames.Probability, SchemaShape.Column.VectorKind.Scalar, NumberType.R4, false, new SchemaShape(MetadataUtils.GetTrainerOutputMetadata(true))),
                    new SchemaShape.Column(DefaultColumnNames.PredictedLabel, SchemaShape.Column.VectorKind.Scalar, BoolType.Instance, false, new SchemaShape(MetadataUtils.GetTrainerOutputMetadata()))
                };
            }

>>>>>>> b87ae02e
        }

        public LinearClassificationTrainer(IHostEnvironment env, Arguments args)
            : this(env, args, args.FeatureColumn, args.LabelColumn)
        {
        }

        protected override void CheckLabelCompatible(SchemaShape.Column labelCol)
        {
            Contracts.AssertValue(labelCol);

            Action error =
                () => throw Host.ExceptSchemaMismatch(nameof(labelCol), RoleMappedSchema.ColumnRole.Label.Value, labelCol.Name, "BL, R8, R4 or a Key", labelCol.GetTypeString());

            if (labelCol.Kind != SchemaShape.Column.VectorKind.Scalar)
                error();

            if (!labelCol.IsKey && labelCol.ItemType != NumberType.R4 && labelCol.ItemType != NumberType.R8 && !labelCol.ItemType.IsBool)
                error();
        }

        private static SchemaShape.Column MakeWeightColumn(string weightColumn)
        {
            if (weightColumn == null)
                return null;
            return new SchemaShape.Column(weightColumn, SchemaShape.Column.VectorKind.Scalar, NumberType.R4, false);
        }

        private static SchemaShape.Column MakeLabelColumn(string labelColumn)
        {
            return new SchemaShape.Column(labelColumn, SchemaShape.Column.VectorKind.Scalar, BoolType.Instance, false);
        }

        private static SchemaShape.Column MakeFeatureColumn(string featureColumn)
        {
            return new SchemaShape.Column(featureColumn, SchemaShape.Column.VectorKind.Vector, NumberType.R4, false);
        }

        protected override TScalarPredictor CreatePredictor(VBuffer<float>[] weights, float[] bias)
        {
            Host.CheckParam(Utils.Size(weights) == 1, nameof(weights));
            Host.CheckParam(Utils.Size(bias) == 1, nameof(bias));
            Host.CheckParam(weights[0].Length > 0, nameof(weights));

            VBuffer<float> maybeSparseWeights = default;
            VBufferUtils.CreateMaybeSparseCopy(ref weights[0], ref maybeSparseWeights,
                Conversions.Instance.GetIsDefaultPredicate<float>(NumberType.Float));

            var predictor = new LinearBinaryPredictor(Host, ref maybeSparseWeights, bias[0]);
            if (!(_loss is LogLoss))
                return predictor;
            return new ParameterMixingCalibratedPredictor(Host, predictor, new PlattCalibrator(Host, -1, 0));
        }

        protected override float GetInstanceWeight(FloatLabelCursor cursor)
        {
            return cursor.Label > 0 ? cursor.Weight * _positiveInstanceWeight : cursor.Weight;
        }

        protected override void CheckLabel(RoleMappedData examples, out int weightSetCount)
        {
            examples.CheckBinaryLabel();
            weightSetCount = 1;
        }

        protected override BinaryPredictionTransformer<TScalarPredictor> MakeTransformer(TScalarPredictor model, ISchema trainSchema)
            => new BinaryPredictionTransformer<TScalarPredictor>(Host, model, trainSchema, FeatureColumn.Name);

        public BinaryPredictionTransformer<TScalarPredictor> Train(IDataView trainData, IDataView validationData = null, IPredictor initialPredictor = null) => TrainTransformer(trainData, validationData, initialPredictor);
    }

    public sealed class StochasticGradientDescentClassificationTrainer :
        LinearTrainerBase<TScalarPredictor>
    {
        public const string LoadNameValue = "BinarySGD";
        public const string UserNameValue = "Hogwild SGD (binary)";
        public const string ShortName = "HogwildSGD";

        public sealed class Arguments : LearnerInputBaseWithWeight
        {
            [Argument(ArgumentType.Multiple, HelpText = "Loss Function", ShortName = "loss", SortOrder = 50)]
            public ISupportClassificationLossFactory LossFunction = new LogLossFactory();

            [Argument(ArgumentType.AtMostOnce, HelpText = "L2 regularizer constant", ShortName = "l2", SortOrder = 50)]
            [TGUI(Label = "L2 Regularizer Constant", SuggestedSweeps = "1e-7,5e-7,1e-6,5e-6,1e-5")]
            [TlcModule.SweepableDiscreteParam("L2Const", new object[] { 1e-7f, 5e-7f, 1e-6f, 5e-6f, 1e-5f })]
            public float L2Const = (float)1e-6;

            [Argument(ArgumentType.AtMostOnce, HelpText = "Degree of lock-free parallelism. Defaults to automatic depending on data sparseness. Determinism not guaranteed.", ShortName = "nt,t,threads", SortOrder = 50)]
            [TGUI(Label = "Number of threads", SuggestedSweeps = "1,2,4")]
            public int? NumThreads;

            [Argument(ArgumentType.AtMostOnce, HelpText = "Exponential moving averaged improvement tolerance for convergence", ShortName = "tol")]
            [TGUI(SuggestedSweeps = "1e-2,1e-3,1e-4,1e-5")]
            [TlcModule.SweepableDiscreteParam("ConvergenceTolerance", new object[] { 1e-2f, 1e-3f, 1e-4f, 1e-5f })]
            public Double ConvergenceTolerance = 1e-4;

            [Argument(ArgumentType.AtMostOnce, HelpText = "Maximum number of iterations; set to 1 to simulate online learning.", ShortName = "iter")]
            [TGUI(Label = "Max number of iterations", SuggestedSweeps = "1,5,10,20")]
            [TlcModule.SweepableDiscreteParam("MaxIterations", new object[] { 1, 5, 10, 20 })]
            public int MaxIterations = 20;

            [Argument(ArgumentType.AtMostOnce, HelpText = "Initial learning rate (only used by SGD)", ShortName = "ilr,lr")]
            [TGUI(Label = "Initial Learning Rate (for SGD)")]
            public Double InitLearningRate = 0.01;

            [Argument(ArgumentType.AtMostOnce, HelpText = "Shuffle data every epoch?", ShortName = "shuf")]
            [TlcModule.SweepableDiscreteParam("Shuffle", null, isBool: true)]
            public bool Shuffle = true;

            [Argument(ArgumentType.AtMostOnce, HelpText = "Apply weight to the positive class, for imbalanced data", ShortName = "piw")]
            public float PositiveInstanceWeight = 1;

            [Argument(ArgumentType.AtMostOnce, HelpText = "Convergence check frequency (in terms of number of iterations). Default equals number of threads", ShortName = "checkFreq")]
            public int? CheckFrequency;

            [Argument(ArgumentType.AtMostOnce, HelpText = "The calibrator kind to apply to the predictor. Specify null for no calibration", Visibility = ArgumentAttribute.VisibilityType.EntryPointsOnly)]
            public ICalibratorTrainerFactory Calibrator = new PlattCalibratorTrainerFactory();

            [Argument(ArgumentType.AtMostOnce, HelpText = "The maximum number of examples to use when training the calibrator", Visibility = ArgumentAttribute.VisibilityType.EntryPointsOnly)]
            public int MaxCalibrationExamples = 1000000;

            internal void Check(IHostEnvironment env)
            {
                Contracts.CheckValue(env, nameof(env));
                env.CheckUserArg(L2Const >= 0, nameof(L2Const), "Must be non-negative.");
                env.CheckUserArg(InitLearningRate > 0, nameof(InitLearningRate), "Must be positive.");
                env.CheckUserArg(MaxIterations > 0, nameof(MaxIterations), "Must be positive.");
                env.CheckUserArg(PositiveInstanceWeight > 0, nameof(PositiveInstanceWeight), "Must be positive");

                if (InitLearningRate * L2Const >= 1)
                {
                    using (var ch = env.Start("Argument Adjustment"))
                    {
                        ch.Warning("{0} {1} set too high; reducing to {1}", nameof(InitLearningRate),
                            InitLearningRate, InitLearningRate = (float)0.5 / L2Const);
                        ch.Done();
                    }
                }

                if (ConvergenceTolerance <= 0)
                    ConvergenceTolerance = float.Epsilon;
            }
        }

        private readonly IClassificationLoss _loss;
        private readonly Arguments _args;

        protected override bool ShuffleData => _args.Shuffle;

        public override PredictionKind PredictionKind => PredictionKind.BinaryClassification;

        public override TrainerInfo Info { get; }

        public StochasticGradientDescentClassificationTrainer(IHostEnvironment env, Arguments args)
            : base(env, LoadNameValue)
        {
            args.Check(env);
            _loss = args.LossFunction.CreateComponent(env);
            Info = new TrainerInfo(calibration: !(_loss is LogLoss), supportIncrementalTrain: true);
            NeedShuffle = args.Shuffle;
            _args = args;
        }

        //For complexity analysis, we assume that
        // - The number of features is N
        // - Average number of non-zero per instance is k
        protected override TScalarPredictor TrainCore(IChannel ch, RoleMappedData data, LinearPredictor predictor, int weightSetCount)
        {
            Contracts.AssertValue(data);
            Contracts.Assert(weightSetCount == 1);
            Contracts.AssertValueOrNull(predictor);

            int numFeatures = data.Schema.Feature.Type.VectorSize;
            var cursorFactory = new FloatLabelCursor.Factory(data, CursOpt.Label | CursOpt.Features | CursOpt.Weight);

            int numThreads;
            if (_args.NumThreads.HasValue)
            {
                numThreads = _args.NumThreads.Value;
                ch.CheckUserArg(numThreads > 0, nameof(_args.NumThreads), "The number of threads must be either null or a positive integer.");
            }
            else
                numThreads = ComputeNumThreads(cursorFactory);

            ch.Assert(numThreads > 0);
            int checkFrequency = _args.CheckFrequency ?? numThreads;
            if (checkFrequency <= 0)
                checkFrequency = int.MaxValue;
            var l2Const = _args.L2Const;
            var lossFunc = _loss;
            var pOptions = new ParallelOptions { MaxDegreeOfParallelism = numThreads };
            var positiveInstanceWeight = _args.PositiveInstanceWeight;
            var weights = default(VBuffer<float>);
            float bias = 0.0f;
            if (predictor != null)
            {
                predictor.GetFeatureWeights(ref weights);
                VBufferUtils.Densify(ref weights);
                bias = predictor.Bias;
            }
            else
                weights = VBufferUtils.CreateDense<float>(numFeatures);

            var weightsSync = new object();
            double weightScaling = 1;
            Double loss = Math.Log(2); // for log loss, this is exact; for Hinge, it's a reasonable estimate
            Double improvement = 0; // exponentially weighted moving average of improvements
            bool converged = false;
            var watch = new Stopwatch();

            // REVIEW: Investigate using parallel row cursor set instead of getting cursor independently. The convergence of SDCA need to be verified.
            Action<int, IProgressChannel> checkConvergence = (e, pch) =>
            {
                if (e % checkFrequency == 0 && e != _args.MaxIterations)
                {
                    Double trainTime = watch.Elapsed.TotalSeconds;
                    var lossSum = new CompensatedSum();
                    long count = 0;
                    using (var cursor = cursorFactory.Create())
                    {
                        // Iterates through data to compute loss function.
                        while (cursor.MoveNext())
                        {
                            count++;
                            var instanceWeight = cursor.Weight;
                            var features = cursor.Features;
                            Double subLoss = lossFunc.Loss(WScaledDot(ref features, weightScaling, ref weights, bias), cursor.Label);

                            if (cursor.Label > 0)
                                lossSum.Add(subLoss * instanceWeight * positiveInstanceWeight);
                            else
                                lossSum.Add(subLoss * instanceWeight);
                        }
                    }

                    var newLoss = lossSum.Sum / count + l2Const * VectorUtils.NormSquared(weights) * 0.5;
                    improvement = improvement == 0 ? loss - newLoss : 0.5 * (loss - newLoss + improvement);
                    loss = newLoss;

                    pch.Checkpoint(loss, improvement, e, _args.MaxIterations);
                    converged = improvement < _args.ConvergenceTolerance;
                }
            };

            watch.Start();

            //Reference: Leon Bottou. Stochastic Gradient Descent Tricks.
            //https://research.microsoft.com/pubs/192769/tricks-2012.pdf

            var trainingTasks = new Action<IRandom, IProgressChannel>[_args.MaxIterations];
            var rands = new IRandom[_args.MaxIterations];
            var ilr = _args.InitLearningRate;
            long t = 0;
            for (int epoch = 1; epoch <= _args.MaxIterations; epoch++)
            {
                int e = epoch; //localize the modified closure
                rands[e - 1] = RandomUtils.Create(Host.Rand.Next());
                trainingTasks[e - 1] = (rand, pch) =>
                {
                    using (var cursor = _args.Shuffle ? cursorFactory.Create(rand) : cursorFactory.Create())
                    {
                        while (cursor.MoveNext())
                        {
                            VBuffer<float> features = cursor.Features;
                            float label = cursor.Label;
                            float derivative = cursor.Weight * lossFunc.Derivative(WScaledDot(ref features, weightScaling, ref weights, bias), label); // complexity: O(k)

                            //Note that multiplying the gradient by a weight h is not equivalent to doing h updates
                            //on the same instance. A potentially better way to do weighted update is described in
                            //https://dslpitt.org/uai/papers/11/p392-karampatziakis.pdf
                            if (label > 0)
                                derivative *= positiveInstanceWeight;

                            Double rate = ilr / (1 + ilr * l2Const * (t++));
                            Double step = -derivative * rate;
                            weightScaling *= 1 - rate * l2Const;
                            VectorUtils.AddMult(ref features, weights.Values, (float)(step / weightScaling));
                            bias += (float)step;
                        }
                        if (e == 1)
                        {
                            if (cursor.BadFeaturesRowCount > 0)
                                ch.Warning("Skipped {0} instances with missing features during training", cursor.BadFeaturesRowCount);
                            if (cursor.BadLabelCount > 0)
                                ch.Warning("Skipped {0} instances with missing label during training", cursor.BadLabelCount);
                            if (cursor.BadWeightCount > 0)
                                ch.Warning("Skipped {0} instances with missing weight during training", cursor.BadWeightCount);
                        }
                    }

                    // in case scale gets too small, we need to renormalize to avoid precision loss
                    if (weightScaling < 1e-8)
                    {
                        lock (weightsSync)
                        {
                            VectorUtils.ScaleBy(ref weights, (float)weightScaling); // normalize the weights
                            weightScaling = 1;
                        }
                    }

                    if (e % checkFrequency == 0)
                        checkConvergence(e, pch);
                };
            }

            using (var pch = Host.StartProgressChannel("SGD Training"))
            {
                // Separate logic is needed for single-thread execution to ensure the result is deterministic.
                // Note that P.Invoke does not ensure that the actions executes in order even if maximum number of threads is set to 1.
                if (numThreads == 1)
                {
                    int iter = 0;
                    pch.SetHeader(new ProgressHeader(new[] { "Loss", "Improvement" }, new[] { "iterations" }),
                        entry => entry.SetProgress(0, iter, _args.MaxIterations));
                    // Synchorized SGD.
                    for (int i = 0; i < _args.MaxIterations; i++)
                    {
                        iter = i;
                        trainingTasks[i](rands[i], pch);
                    }
                }
                else
                {
                    // Parallel SGD.
                    pch.SetHeader(new ProgressHeader(new[] { "Loss", "Improvement" }, new[] { "iterations" }),
                        entry =>
                        {
                            // Do nothing. All iterations are running in parallel.
                            // The tasks would still occasionally send checkpoints.

                            // REVIEW: technically, we could keep track of how many iterations have started,
                            // but this needs more synchronization than Parallel.For allows.
                        });
                    Parallel.For(0, _args.MaxIterations, pOptions, i => trainingTasks[i](rands[i], pch));
                    //note that P.Invoke will wait until all tasks finish
                }
            }

            VectorUtils.ScaleBy(ref weights, (float)weightScaling); // restore the true weights

            VBuffer<float> maybeSparseWeights = default;
            VBufferUtils.CreateMaybeSparseCopy(ref weights, ref maybeSparseWeights, Conversions.Instance.GetIsDefaultPredicate<float>(NumberType.Float));
            var pred = new LinearBinaryPredictor(Host, ref maybeSparseWeights, bias);
            if (!(_loss is LogLoss))
                return pred;
            return new ParameterMixingCalibratedPredictor(Host, pred, new PlattCalibrator(Host, -1, 0));
        }

        protected override void CheckLabel(RoleMappedData examples, out int weightSetCount)
        {
            examples.CheckBinaryLabel();
            weightSetCount = 1;
        }

        [TlcModule.EntryPoint(Name = "Trainers.StochasticGradientDescentBinaryClassifier", Desc = "Train an Hogwild SGD binary model.", UserName = UserNameValue, ShortName = ShortName)]
        public static CommonOutputs.BinaryClassificationOutput TrainBinary(IHostEnvironment env, Arguments input)
        {
            Contracts.CheckValue(env, nameof(env));
            var host = env.Register("TrainHogwildSGD");
            host.CheckValue(input, nameof(input));
            EntryPointUtils.CheckInputArgs(host, input);

            return LearnerEntryPointsUtils.Train<Arguments, CommonOutputs.BinaryClassificationOutput>(host, input,
                () => new StochasticGradientDescentClassificationTrainer(host, input),
                () => LearnerEntryPointsUtils.FindColumn(host, input.TrainingData.Schema, input.LabelColumn),
                () => LearnerEntryPointsUtils.FindColumn(host, input.TrainingData.Schema, input.WeightColumn),
                calibrator: input.Calibrator, maxCalibrationExamples: input.MaxCalibrationExamples);

        }
    }

    /// <summary>
    /// A component to train an SDCA model.
    /// </summary>
    public static partial class Sdca
    {
        [TlcModule.EntryPoint(Name = "Trainers.StochasticDualCoordinateAscentBinaryClassifier",
            Desc = "Train an SDCA binary model.",
            UserName = LinearClassificationTrainer.UserNameValue,
            ShortName = LinearClassificationTrainer.LoadNameValue,
            XmlInclude = new[] { @"<include file='../Microsoft.ML.StandardLearners/Standard/doc.xml' path='doc/members/member[@name=""SDCA""]/*' />",
                                 @"<include file='../Microsoft.ML.StandardLearners/Standard/doc.xml' path='doc/members/example[@name=""StochasticDualCoordinateAscentBinaryClassifier""]/*'/>" })]
        public static CommonOutputs.BinaryClassificationOutput TrainBinary(IHostEnvironment env, LinearClassificationTrainer.Arguments input)
        {
            Contracts.CheckValue(env, nameof(env));
            var host = env.Register("TrainSDCA");
            host.CheckValue(input, nameof(input));
            EntryPointUtils.CheckInputArgs(host, input);

            return LearnerEntryPointsUtils.Train<LinearClassificationTrainer.Arguments, CommonOutputs.BinaryClassificationOutput>(host, input,
                () => new LinearClassificationTrainer(host, input),
                () => LearnerEntryPointsUtils.FindColumn(host, input.TrainingData.Schema, input.LabelColumn),
                calibrator: input.Calibrator, maxCalibrationExamples: input.MaxCalibrationExamples);
        }
    }
}<|MERGE_RESOLUTION|>--- conflicted
+++ resolved
@@ -1408,11 +1408,6 @@
 
             if (Info.NeedCalibration)
             {
-<<<<<<< HEAD
-                new SchemaShape.Column(DefaultColumnNames.Score, SchemaShape.Column.VectorKind.Scalar, NumberType.R4, false),
-                new SchemaShape.Column(DefaultColumnNames.PredictedLabel, SchemaShape.Column.VectorKind.Scalar, BoolType.Instance, false)
-            };
-=======
                 _outputColumns = new[]
                 {
                     new SchemaShape.Column(DefaultColumnNames.Score, SchemaShape.Column.VectorKind.Scalar, NumberType.R4, false, new SchemaShape(MetadataUtils.GetTrainerOutputMetadata())),
@@ -1429,7 +1424,6 @@
                 };
             }
 
->>>>>>> b87ae02e
         }
 
         public LinearClassificationTrainer(IHostEnvironment env, Arguments args)
