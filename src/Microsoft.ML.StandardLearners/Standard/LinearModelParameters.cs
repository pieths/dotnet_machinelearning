--- conflicted
+++ resolved
@@ -104,11 +104,7 @@
         /// Used to determine the contribution of each feature to the score of an example by <see cref="FeatureContributionCalculatingTransformer"/>.
         /// For linear models, the contribution of a given feature is equal to the product of feature value times the corresponding weight.
         /// </summary>
-<<<<<<< HEAD
-        public FeatureContributionCalculator FeatureContributionClaculator => new FeatureContributionCalculator(this);
-=======
         public FeatureContributionCalculator FeatureContributionCalculator => new FeatureContributionCalculator(this);
->>>>>>> b4c10662
 
         /// <summary>
         /// Constructs a new linear predictor.
